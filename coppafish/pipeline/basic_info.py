--- conflicted
+++ resolved
@@ -78,7 +78,7 @@
     if len(use_rounds_oob) > 0:
         raise utils.errors.OutOfBoundsError("use_rounds", use_rounds_oob[0], 0, n_rounds - 1)
 
-<<<<<<< HEAD
+
     if len(config_file['round']) > 0:
         first_round_raw = os.path.join(config_file['input_dir'], config_file['round'][0])
     else:
@@ -91,7 +91,7 @@
         metadata = utils.nd2.get_metadata(first_round_raw + config_file['raw_extension'])
         n_tiles = metadata['sizes']['t']
 
-=======
+
     if config_file['raw_extension'] == 'jobs':
         # Declare the file/s that we will extract metadata from.
         # In jobs format we have both tile and laser splitting
@@ -112,13 +112,13 @@
     elif config_file['raw_extension'] == '.nd2':
         first_round_files = [os.path.join(config_file['input_dir'], config_file['round'][0]) + '.nd2']
         metadata = utils.nd2.get_metadata(first_round_files)
->>>>>>> 7222a2e7
+
     elif config_file['raw_extension'] == '.npy':
         # Load in metadata as dictionary from a json file
         config_file['raw_metadata'] = config_file['raw_metadata'].replace('.json', '')
         metadata_file = os.path.join(config_file['input_dir'], config_file['raw_metadata'] + '.json')
         metadata = json.load(open(metadata_file))
-<<<<<<< HEAD
+
         # Check metadata info matches that in first round npy file.
         use_tiles_nd2 = utils.raw.metadata_sanity_check(metadata, first_round_raw)
         n_tiles = metadata['sizes']['t']
@@ -133,17 +133,17 @@
         first_round_files = all_files[::7][:n_tiles]
         metadata['xy_pos'] = utils.nd2.get_jobs_xypos(config_file['input_dir'], first_round_files)
 
-=======
+
         if config_basic['use_tiles'] is not None:
             use_tiles_nd2 = config_basic['use_tiles']
         else:
             use_tiles_nd2 = config_basic['n_tiles']
->>>>>>> 7222a2e7
+
     else:
         raise ValueError(f"config_file['raw_extension'] should be either '.nd2' or '.npy' but it is "
                          f"{config_file['raw_extension']}.")
 
-<<<<<<< HEAD
+
     # get channel info only for nd2 or npy files
     if config_file['raw_extension'] != 'jobs':
         n_channels = metadata['sizes']['c']
@@ -158,7 +158,7 @@
         n_channels = metadata['sizes']['c'] * 7
         nbp.use_channels = config_basic['use_channels']
         nbp.use_channels.sort()
-=======
+
     # get channel info
     n_channels = metadata['sizes']['c']
     if config_basic['use_channels'] is None:
@@ -168,7 +168,7 @@
     use_channels_oob = [val for val in nbp.use_channels if val < 0 or val >= n_channels]
     if len(use_channels_oob) > 0:
         raise utils.errors.OutOfBoundsError("use_channels", use_channels_oob[0], 0, n_channels - 1)
->>>>>>> 7222a2e7
+
 
     # get z info
     if config_basic['use_z'] is None:
@@ -197,12 +197,8 @@
             config_basic['use_tiles'] = use_tiles_folder
         elif np.setdiff1d(config_basic['use_tiles'], use_tiles_folder).size > 0:
             raise ValueError(f"config_basic['use_tiles'] = {config_basic['use_tiles']}\n"
-<<<<<<< HEAD
                              f"But in the folder:\n{first_round_raw}\nTiles Available are {use_tiles_folder}.")
 
-=======
-                             f"But in the folder:\n{first_round_files}\nTiles Available are {use_tiles_folder}.")
->>>>>>> 7222a2e7
     if config_basic['use_tiles'] is None:
         config_basic['use_tiles'] = list(np.arange(n_tiles))
 
